--- conflicted
+++ resolved
@@ -13,14 +13,10 @@
     "next": "14.0.0",
     "openai": "^4.0.0",
     "react": "18.2.0",
-<<<<<<< HEAD
     "react-dom": "18.2.0",
     "react-icons": "^4.10.1",
     "tailwindcss": "^3.3.0",
     "autoprefixer": "^10.4.14",
     "postcss": "^8.4.24"
-=======
-    "react-dom": "18.2.0"
->>>>>>> 2c88fa49
   }
 }